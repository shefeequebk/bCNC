--- conflicted
+++ resolved
@@ -11,245 +11,6 @@
 from CNC import CCW, CNC, CW, Block
 from ToolsPage import Plugin
 
-<<<<<<< HEAD
-class Arc(object):
-
-	_eq_threshold = 2.0     # Difference allowed to consider two arcs equal
-	_used_arcs = {}
-
-	def __init__(self, key, x, y, r, direction):
-		self.key = key
-		if key not in self.__class__._used_arcs:
-			self.__class__._used_arcs[key] = []
-		self.x = float(x)
-		self.y = float(y)
-		self.r = float(r)
-		self.direction = direction
-
-	@classmethod
-	def reset_used_arcs(cls):
-		cls._used_arcs = {}
-
-	@classmethod
-	def set_diff_threshold(cls, threshold):
-		cls._eq_threshold = float(threshold)
-
-	def randomize(self):
-		tries = 100
-		i = 0
-		while self in self._used_arcs[self.key] and i < tries:
-			self.x = random.uniform(self.x - self._eq_threshold, self.x + self._eq_threshold)
-			self.y = random.uniform(self.y - self._eq_threshold, self.y + self._eq_threshold)
-			self.r = random.uniform(self.r, self.r + self._eq_threshold/5.0)
-			i += 1
-		Arc._used_arcs[self.key].append(copy.deepcopy(self))
-
-	def __eq__(self, other):
-		if 0. in (self.r, other.r):
-			return False
-		if math.fabs(self.y - other.y) <= self._eq_threshold:
-			return math.sqrt((self.x - other.x)**2 + (self.y - other.y)**2 + (self.r - other.r)**2) < self._eq_threshold
-		else:
-			return False
-
-	def __repr__(self):
-		return "Arc(x={}, y={}, r={}, dir={})".format(self.x, self.y, self.r, 'CW' if self.direction==CW else 'CCW')
-
-
-class Jigsaw(object):
-
-	def __init__(self, name = '', thickness = 0, cut_feed = 100, z_safe = 10.0, step_z = 0.5):
-		self.name = name or 'Jigsaw'
-		self.thickness = thickness
-		self.cut_feed = cut_feed
-		self.z_safe = z_safe
-		self.step_z = step_z
-    
-	@staticmethod
-	def calculate_piece_size(board_width, board_height, number_of_pieces):
-
-		board_area = float(board_width * board_height)
-		board_ratio = board_width / board_height
-
-		vertical_pieces = int(round(math.sqrt(number_of_pieces / board_ratio)))
-		horizontal_pieces = int(round(number_of_pieces / vertical_pieces))
-
-		piece_width = float(board_width) / horizontal_pieces
-		piece_height = float(board_height) / vertical_pieces
-
-		return piece_width, piece_height, horizontal_pieces, vertical_pieces
-
-	@staticmethod
-	def get_new_tap_shape(template_type, inverted=False):
-
-		template_types = {
-			'basic': {
-				'arcs': [
-					Arc('b0', 0, 0, 0, CW),
-					Arc('b1', 50, 1, 120, CW),
-					Arc('b2', 70, 13, 40, CCW),
-					Arc('b3', 63, 37, 30, CW),
-					Arc('b4', 107, 37, 29, CW),
-					Arc('b5', 100, 13, 30, CW),
-					Arc('b6', 120, 1, 40, CCW),
-					Arc('b7', 170, 0, 120, CW),
-				],
-				'width': 170.0,
-				'height': 170.0
-			},
-			'heart': {
-				'arcs': [
-					Arc('h0', 0, 0, 0, CW),
-					Arc('h1', 50, 1, 120, CW),
-					Arc('h2', 70, 13, 40, CCW),
-					Arc('h3', 63, 37, 20, CW),
-					Arc('h4', 85, 35, 21, CW),
-					Arc('h5', 107, 37, 21, CW),
-					Arc('h6', 100, 13, 27, CW),
-					Arc('h7', 120, 1, 40, CCW),
-					Arc('h8', 170, 0, 120, CW),
-				],
-				'width': 170.0,
-				'height': 170.0
-			},
-			'anchor': {
-				'arcs': [
-					Arc('a0', 0, 0, 0, CW),
-					Arc('a1', 70, 0, 200, CW),
-					Arc('a2', 70, 25, 200, CCW),
-					Arc('a3', 60, 24, 50, CW),
-					Arc('a4', 60, 36, 200, CW),
-					Arc('a5', 110, 36, 100, CW),
-					Arc('a6', 110, 24, 50, CW),
-					Arc('a7', 100, 25, 200, CW),
-					Arc('a8', 100, 0, 200, CCW),
-					Arc('a9', 170, 0, 200, CW),
-				],
-				'width': 170.0,
-				'height': 170.0
-			}
-		}
-		tt = template_types.get(template_type, 'basic')
-		new_tap = copy.deepcopy(tt['arcs'])
-		if inverted:
-			for i, arc in enumerate(new_tap[:-1]):
-				arc.r = new_tap[i+1].r
-				arc.direction = new_tap[i+1].direction
-				arc.direction = CW if arc.direction==CCW else CCW
-			new_tap[-1].r = 0
-			new_tap[-1].direction = new_tap[-2].direction
-
-		return new_tap, tt['width'], tt['height']
-
-
-	@classmethod
-	def get_piece_tap(cls, x=0, y=0, axis='X', piece_width=100.0, piece_height=100.0, tap_shape = 'basic', inverted=False):
-		flipped = random.choice((0, 1))
-		new_piece, template_width, template_height = cls.get_new_tap_shape(tap_shape, inverted)
-		scale = math.sqrt(piece_width * piece_height) / math.sqrt(template_width * template_height)
-		for i, j in reversed(list(enumerate(new_piece))) if inverted else enumerate(new_piece):
-			# Ensure every arc is different
-			if i > 0 and i < len(new_piece) - 1:
-				j.randomize()
-			if flipped:
-				j.direction = CW if j.direction==CCW else CCW
-				j.y =-j.y
-			if axis == 'Y':
-				tmp = j.x
-				j.x = -j.y
-				j.y = tmp
-			j.x *= piece_width / template_width
-			j.y *= piece_height / template_height
-			j.r *= scale
-			j.x += x
-			j.y += y
-				
-		return new_piece
-
-	@classmethod
-	def generate_cut(cls, x, y, axis, piece_count, piece_width, piece_height, tap_shape = 'basic', inverted = False):
-		cut = []
-		for i in range(piece_count):
-			cut.extend(cls.get_piece_tap(x, y, axis, piece_width, piece_height, tap_shape, inverted))
-			if axis == 'Y':
-				y += piece_height
-			else:
-				x += piece_width
-		if inverted:
-			cut = list(reversed(cut))
-		
-		return cut
-
-	@classmethod
-	def make_puzzle_cuts(cls, board_width, board_height, number_of_pieces, tap_shape, threshold):
-
-		cuts = []
-
-		piece_width, piece_height, horizontal_pieces, vertical_pieces = cls.calculate_piece_size(board_width, board_height, number_of_pieces)
-
-		# Vertical cuts
-		x = piece_width
-		y = 0
-		for i in range(horizontal_pieces - 1):
-			cuts.append(cls.generate_cut(x, y, 'Y', vertical_pieces, piece_width, piece_height, tap_shape, inverted=i%2))
-			x += piece_width
-
-		# Horizontal cuts    
-		x = 0
-		y = piece_height
-		for i in range(vertical_pieces - 1):
-			cuts.append(cls.generate_cut(x, y, 'X', horizontal_pieces, piece_width, piece_height, tap_shape, inverted=i%2))
-			y += piece_height
-
-		return cuts
-
-	def generate(self, board_width, board_height, number_of_pieces, random_seed = 0, tap_shape = 'basic', threshold = 3.0):
-		blocks = []
-		block = Block(self.name)
-		random.seed(random_seed)
-		Arc.reset_used_arcs()
-		Arc.set_diff_threshold(threshold)
-		puzzle_cuts = self.__class__.make_puzzle_cuts(board_width, board_height, number_of_pieces, tap_shape, threshold)
-
-		
-		# Draw puzzle cuts
-		x = 0
-		y = 0
-		for i in range(0, int(self.thickness / self.step_z)):
-			for cut in puzzle_cuts:
-				block.append(CNC.zsafe())
-				block.append(CNC.grapid(x + cut[0].x, y + cut[0].y))
-				block.append(CNC.zenter(0.0))
-				block.append(CNC.fmt("f", self.cut_feed))
-				block.append(CNC.zenter(-(i + 1) * self.step_z))
-				for arc in cut:
-					if arc.r:
-						block.append(CNC.garc(arc.direction, x + arc.x, y + arc.y, r=arc.r))
-
-		blocks.append(block)
-
-		# Draw border
-		block = Block(self.name + "_border")
-
-		block.append(CNC.zsafe())
-		block.append(CNC.grapid(x, y))
-
-		for i in range(0, int(self.thickness / self.step_z)):
-			block.append(CNC.fmt("f",self.cut_feed))
-			block.append(CNC.zenter(-(i + 1) * self.step_z))
-			block.append(CNC.gline(x + board_width, y))
-			block.append(CNC.gline(x + board_width, y + board_height))
-			block.append(CNC.gline(x, y + board_height))
-			block.append(CNC.gline(x, y))
-
-		block.append(CNC.zsafe())
-		blocks.append(block)
-
-		return blocks
-
-
-#==============================================================================
-=======
 __author__ = "Gonzalo Cobos Bergillos"
 __email__ = "gcobos@gmail.com"
 
@@ -287,8 +48,7 @@
                 self.y - self._eq_threshold, self.y + self._eq_threshold
             )
             self.r = random.uniform(
-                self.r - self._eq_threshold / 3.0, self.r
-                + self._eq_threshold / 3.0
+                self.r, self.r + self._eq_threshold / 3.0
             )
             i += 1
         Arc._used_arcs[self.key].append(copy.deepcopy(self))
@@ -585,7 +345,6 @@
 
 
 # =============================================================================
->>>>>>> 8bd5e2cb
 # Jigsaw puzzle generator
 # =============================================================================
 class Tool(Plugin):
@@ -609,7 +368,6 @@
         ]
         self.buttons.append("exe")
 
-    # ----------------------------------------------------------------------
     def execute(self, app):
         name = self["name"]
         if not name or name == "default":
