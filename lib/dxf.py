--- conflicted
+++ resolved
@@ -527,12 +527,8 @@
 	# Convert entity to polyline
 	# FIXME needs to be adaptive to the precision requested from the saggita
 	#----------------------------------------------------------------------
-<<<<<<< HEAD
-	def convert2Polyline(self):
+	def convert2Polyline(self, splineSegs):
 		"""Convert complex objects (SPLINE,ELLIPSE) to polylines"""
-=======
-	def convert2Polyline(self, splineSegs):
->>>>>>> d7dcb182
 		if self.type == "SPLINE":
 			# Convert to polyline
 			xyz  = zip(self[10], self[20], self[30])
@@ -635,9 +631,8 @@
 					return self
 				else:
 					dxf.push(tag,value)
-
 					if self.type in ("ELLIPSE", "SPLINE"):
-						self.convert2Polyline()
+						self.convert2Polyline(dxf.splineSegs)
 
 					return self
 			elif tag==8:
@@ -895,38 +890,29 @@
 		self._f = None
 		if filename:
 			self.open(filename,mode)
-<<<<<<< HEAD
 		else:
 			self.init()
 
 	#----------------------------------------------------------------------
 	def init(self):
-		self.title  = "dxf-class"
-		self.units  = DXF.UNITLESS
-		self.layers = {}	# entities per layer diction of lists
-		self.blocks = {}
-		self._saved = None
+		self.title      = "dxf-class"
+		self.units      = DXF.UNITLESS
+		self.layers     = {}	# entities per layer diction of lists
+		self.blocks     = {}
+		self._saved     = None
+		self.splineSegs = 8
+		self.vars       = {}
 		errors.clear()
+
+	#----------------------------------------------------------------------
+	def __getitem__(self, var):
+		return self.vars[var]
 
 	#----------------------------------------------------------------------
 	def entities(self, name):
 		"""Return all entries for the layer name"""
 		return self.layers[name].entities
 
-=======
-		self.title      = "dxf-class"
-		self.units      = DXF.UNITLESS
-		self.splineSegs = 8
-		self.vars       = {}
-		errors.clear()
-
-	#----------------------------------------------------------------------
-	def __getitem__(self, var):
-		return self.vars[var]
-
-	#----------------------------------------------------------------------
-	# Convert units to another format
->>>>>>> d7dcb182
 	#----------------------------------------------------------------------
 	def convert(self, value, units):
 		"""Convert units to another format"""
@@ -1164,43 +1150,7 @@
 				elif value == "ENDBLK":
 					self.skipBlock()
 				else:
-<<<<<<< HEAD
 					error("Unknown %s section in blocks"%(value))
-=======
-					entity[tag] = [existing, value]
-
-				# Synchronize optional bulge with number of vertices
-				if tag == 10 and entity.type=="LWPOLYLINE":
-					bulge = entity.get(42)
-					if bulge is None:
-						entity[42] = [0.0]
-					else:
-						entity[42].append(0.0)
-
-	#----------------------------------------------------------------------
-	# Read entities section
-	#----------------------------------------------------------------------
-	def readEntities(self):
-		while True:
-			entity = self.readEntity()
-			if entity is None: return
-
-			#print ">>>",entity
-			#for n,v in entity.items(): print n,":",v
-
-			if entity.type in ("ELLIPSE", "SPLINE"):
-				entity.convert2Polyline(self.splineSegs)
-
-			elif entity.type in ("HATCH",):
-				continue	# ignore
-
-			try:
-				layer = self.layers[entity.name]
-			except KeyError:
-				layer = Layer(entity.name)
-				self.layers[entity.name] = layer
-			layer.append(entity)
->>>>>>> d7dcb182
 
 	#----------------------------------------------------------------------
 	def readTable(self):
