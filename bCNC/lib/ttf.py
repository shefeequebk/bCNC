# -*- coding: ascii -*-
# ----------------------------------------------------------------------------
# pyglet
# Copyright (c) 2006-2007 Alex Holkner
# All rights reserved.
#
# Redistribution and use in source and binary forms, with or without
# modification, are permitted provided that the following conditions
# are met:
#
#  * Redistributions of source code must retain the above copyright
#	notice, this list of conditions and the following disclaimer.
#  * Redistributions in binary form must reproduce the above copyright
#	notice, this list of conditions and the following disclaimer in
#	the documentation and/or other materials provided with the
#	distribution.
#  * Neither the name of the pyglet nor the names of its
#	contributors may be used to endorse or promote products
#	derived from this software without specific prior written
#	permission.
#
# THIS SOFTWARE IS PROVIDED BY THE COPYRIGHT HOLDERS AND CONTRIBUTORS
# "AS IS" AND ANY EXPRESS OR IMPLIED WARRANTIES, INCLUDING, BUT NOT
# LIMITED TO, THE IMPLIED WARRANTIES OF MERCHANTABILITY AND FITNESS
# FOR A PARTICULAR PURPOSE ARE DISCLAIMED. IN NO EVENT SHALL THE
# COPYRIGHT OWNER OR CONTRIBUTORS BE LIABLE FOR ANY DIRECT, INDIRECT,
# INCIDENTAL, SPECIAL, EXEMPLARY, OR CONSEQUENTIAL DAMAGES (INCLUDING,
# BUT NOT LIMITED TO, PROCUREMENT OF SUBSTITUTE GOODS OR SERVICES;
# LOSS OF USE, DATA, OR PROFITS; OR BUSINESS INTERRUPTION) HOWEVER
# CAUSED AND ON ANY THEORY OF LIABILITY, WHETHER IN CONTRACT, STRICT
# LIABILITY, OR TORT (INCLUDING NEGLIGENCE OR OTHERWISE) ARISING IN
# ANY WAY OUT OF THE USE OF THIS SOFTWARE, EVEN IF ADVISED OF THE
# POSSIBILITY OF SUCH DAMAGE.
# ----------------------------------------------------------------------------
#
#Implementation of the Truetype file format.
#
#References:
# * http://developer.apple.com/fonts/TTRefMan/RM06
# * http://www.microsoft.com/typography/otspec
#
# ----------------------------------------------------------------------------
# ----------------------------------------------------------------------------

#
# Deriver from Alex Holkner work for pyglet
# Glyph data ported from
# * http://stevehanov.ca/blog/index.php?id=143
# the JavaScript code to extract also Glyph data as vector.
# To extract contours out of ttf structure data, here are some other useful links:
#  * http://chanae.walon.org/pub/ttf/ttf_glyphs.htm
#  * http://freetype.sourceforge.net/freetype2/docs/glyphs/glyphs-6.html#section-1
#
#   Filippo Rivato f.rivato@gmail.com

from __future__ import absolute_import
import codecs
import os
import mmap
import struct
try:
	# old version
	unichr
except:
	# newer version
	unichr = chr  # pylint: disable=redefined-builtin,invalid-name,unichr-builtin
class TruetypeInfo:
	"""Information about a single Truetype face.

	The class memory-maps the font file to read the tables, so
	it is vital that you call the `close` method to avoid large memory
	leaks.  Once closed, you cannot call any of the ``get_*`` methods.
	"""

	_name_id_lookup = {
		'copyright': 0,
		'family': 1,
		'subfamily': 2,
		'identifier': 3,
		'name': 4,
		'version': 5,
		'postscript': 6,
		'trademark': 7,
		'manufacturer': 8,
		'designer': 9,
		'description': 10,
		'vendor-url': 11,
		'designer-url': 12,
		'license': 13,
		'license-url': 14,
		'preferred-family': 16,
		'preferred-subfamily': 17,
		'compatible-name': 18,
		'sample': 19,
	}

	_platform_id_lookup = {
		'unicode': 0,
		'macintosh': 1,
		'iso': 2,
		'microsoft': 3,
		'custom': 4
	}

	_microsoft_encoding_lookup = {
		1: 'utf_16_be',
		2: 'shift_jis',
		4: 'big5',
		6: 'johab',
		10: 'utf_16_be'
	}

	_macintosh_encoding_lookup = {
		0: 'mac_roman'
	}

	def __init__(self, filename):
		"""Read the given truetype file.

		:Parameters:
			`filename`
				The name of any Windows, OS2 or Macintosh Truetype file.

		The object must be closed (see `close`) after use.

		An exception will be raised if the file does not exist or cannot
		be read.
		"""
		if not filename: filename = ''
		len = os.stat(filename).st_size
		self._fileno = os.open(filename, os.O_RDONLY)
		if hasattr(mmap, 'MAP_SHARED'):
			self._data = mmap.mmap(self._fileno, len, mmap.MAP_SHARED,
				mmap.PROT_READ)
		else:
			self._data = mmap.mmap(self._fileno, len, None, mmap.ACCESS_READ)

		offsets = _read_offset_table(self._data, 0)
		self._tables = {}
		for table in _read_table_directory_entry.array(self._data,
			offsets.size, offsets.num_tables):
			self._tables[table.tag.decode("utf-8")] = table
		self._names = None
		self._horizontal_metrics = None
		self._character_advances = None
		self._character_kernings = None
		self._glyph_kernings = None
		self._character_map = None
		self._glyph_map = None
		self._font_selection_flags = None
		self._glyph_vectors = None

		self.header = \
			_read_head_table(self._data, self._tables['head'].offset)
		self.horizontal_header = \
			_read_horizontal_header(self._data, self._tables['hhea'].offset)

	def get_font_selection_flags(self):
		"""Return the font selection flags, as defined in OS/2 table"""
		if not self._font_selection_flags:
			OS2_table = \
				_read_OS2_table(self._data, self._tables['OS/2'].offset)
			self._font_selection_flags = OS2_table.fs_selection
		return self._font_selection_flags

	def is_bold(self):
		"""Returns True iff the font describes itself as bold."""
		return bool(self.get_font_selection_flags() & 0x20)

	def is_italic(self):
		"""Returns True iff the font describes itself as italic."""
		return bool(self.get_font_selection_flags() & 0x1)

	def get_names(self):
		"""Returns a dictionary of names defined in the file.

		The key of each item is a tuple of ``platform_id``, ``name_id``,
		where each ID is the number as described in the Truetype format.

		The value of each item is a tuple of
		``encoding_id``, ``language_id``, ``value``, where ``value`` is
		an encoded string.
		"""
		if self._names:
			return self._names
		naming_table = \
			_read_naming_table(self._data, self._tables['name'].offset)
		name_records = \
			_read_name_record.array(self._data,
				self._tables['name'].offset + naming_table.size,
				naming_table.count)
		storage = naming_table.string_offset + self._tables['name'].offset
		self._names = {}
		for record in name_records:
			value = self._data[record.offset + storage:\
							   record.offset + storage + record.length]
			key = record.platform_id, record.name_id
			value = (record.encoding_id, record.language_id, value)
			if not key in self._names:
				self._names[key] = []
			self._names[key].append(value)
		return self._names

	def get_name(self, name, platform=None, languages=None):
		"""Returns the value of the given name in this font.

		:Parameters:
			`name`
				Either an integer, representing the name_id desired (see
				font format); or a string describing it, see below for
				valid names.
			`platform`
				Platform for the requested name.  Can be the integer ID,
				or a string describing it.  By default, the Microsoft
				platform is searched first, then Macintosh.
			`languages`
				A list of language IDs to search.  The first language
				which defines the requested name will be used.  By default,
				all English dialects are searched.

		If the name is not found, ``None`` is returned.  If the name
		is found, the value will be decoded and returned as a unicode
		string.  Currently only some common encodings are supported.

		Valid names to request are (supply as a string)::

			'copyright'
			'family'
			'subfamily'
			'identifier'
			'name'
			'version'
			'postscript'
			'trademark'
			'manufacturer'
			'designer'
			'description'
			'vendor-url'
			'designer-url'
			'license'
			'license-url'
			'preferred-family'
			'preferred-subfamily'
			'compatible-name'
			'sample'

		Valid platforms to request are (supply as a string)::

			'unicode'
			'macintosh'
			'iso'
			'microsoft'
			'custom'
		"""

		names = self.get_names()
		if type(name) == str:
			name = self._name_id_lookup[name]
		if not platform:
			for platform in ('microsoft','macintosh'):
				value = self.get_name(name, platform, languages)
				if value:
					return value
		if type(platform) == str:
			platform = self._platform_id_lookup[platform]
		if not (platform, name) in names:
			return None

		if platform == 3: # setup for microsoft
			encodings = self._microsoft_encoding_lookup
			if not languages:
				# Default to english languages for microsoft
				languages = (0x409,0x809,0xc09,0x1009,0x1409,0x1809)
		elif platform == 1: # setup for macintosh
			encodings = self.__macintosh_encoding_lookup
			if not languages:
				# Default to english for macintosh
				languages = (0,)

		for record in names[(platform, name)]:
			if record[1] in languages and record[0] in encodings:
				decoder = codecs.getdecoder(encodings[record[0]])
				return decoder(record[2])[0]
		return None

	def get_horizontal_metrics(self):
		"""Return all horizontal metric entries in table format."""
		if not self._horizontal_metrics:
			ar = _read_long_hor_metric.array(self._data,
				 self._tables['hmtx'].offset,
				 self.horizontal_header.number_of_h_metrics)
			self._horizontal_metrics = ar
		return self._horizontal_metrics

	def get_character_advances(self):
		"""Return a dictionary of character->advance.

		They key of the dictionary is a unit-length unicode string,
		and the value is a float giving the horizontal advance in
		em.
		"""
		if self._character_advances:
			return self._character_advances
		ga = self.get_glyph_advances()
		gmap = self.get_glyph_map()
		self._character_advances = {}
		for i in range(len(ga)):
			if i in gmap and not gmap[i] in self._character_advances:
				self._character_advances[gmap[i]] = ga[i]
		return self._character_advances

	def get_glyph_advances(self):
		"""Return a dictionary of glyph->advance.

		They key of the dictionary is the glyph index and the value is a float
		giving the horizontal advance in em.
		"""
		hm = self.get_horizontal_metrics()
		return [float(m.advance_width) / self.header.units_per_em for m in hm]

	def get_character_kernings(self):
		"""Return a dictionary of (left,right)->kerning

		The key of the dictionary is a tuple of ``(left, right)``
		where each element is a unit-length unicode string.  The
		value of the dictionary is the horizontal pairwise kerning
		in em.
		"""
		if not self._character_kernings:
			gmap = self.get_glyph_map()
			kerns = self.get_glyph_kernings()
			self._character_kernings = {}
			for pair, value in kerns.items():
				lglyph, rglyph = pair
				lchar = lglyph in gmap and gmap[lglyph] or None
				rchar = rglyph in gmap and gmap[rglyph] or None
				if lchar and rchar:
					self._character_kernings[(lchar, rchar)] = value
		return self._character_kernings

	def get_glyph_kernings(self):
		"""Return a dictionary of (left,right)->kerning

		The key of the dictionary is a tuple of ``(left, right)``
		where each element is a glyph index.  The value of the dictionary is
		the horizontal pairwise kerning in em.
		"""
		if self._glyph_kernings:
			return self._glyph_kernings
		header = \
			_read_kern_header_table(self._data, self._tables['kern'].offset)
		offset = self._tables['kern'].offset + header.size
		kernings = {}
		for i in range(header.n_tables):
			header = _read_kern_subtable_header(self._data, offset)
			if header.coverage & header.horizontal_mask \
			   and not header.coverage & header.minimum_mask \
			   and not header.coverage & header.perpendicular_mask:
				if header.coverage & header.format_mask == 0:
					self._add_kernings_format0(kernings, offset + header.size)
			offset += header.length
		self._glyph_kernings = kernings
		return kernings

	def _add_kernings_format0(self, kernings, offset):
		header = _read_kern_subtable_format0(self._data, offset)
		kerning_pairs = _read_kern_subtable_format0Pair.array(self._data,
			offset + header.size, header.n_pairs)
		for pair in kerning_pairs:
			if (pair.left, pair.right) in kernings:
				kernings[(pair.left, pair.right)] += pair.value \
					/ float(self.header.units_per_em)
			else:
				kernings[(pair.left, pair.right)] = pair.value \
					/ float(self.header.units_per_em)

	def get_glyph_map(self):
		"""Calculate and return a reverse character map.

		Returns a dictionary where the key is a glyph index and the
		value is a unit-length unicode string.
		"""
		if self._glyph_map:
			return self._glyph_map
		cmap = self.get_character_map()
		self._glyph_map = {}
		for ch, glyph in cmap.items():
			if not glyph in self._glyph_map:
				self._glyph_map[glyph] = ch
		return self._glyph_map

	def get_character_map(self):
		"""Return the character map.

		Returns a dictionary where the key is a unit-length unicode
		string and the value is a glyph index.  Currently only
		format 4 character maps are read.
		"""
		if self._character_map:
			return self._character_map
		cmap = _read_cmap_header(self._data, self._tables['cmap'].offset)
		records = _read_cmap_encoding_record.array(self._data,
			self._tables['cmap'].offset + cmap.size, cmap.num_tables)
		self._character_map = {}
		for record in records:
			if record.platform_id == 3 and record.encoding_id == 1:
				# Look at Windows Unicode charmaps only
				offset = self._tables['cmap'].offset + record.offset
				format_header = _read_cmap_format_header(self._data, offset)
				if format_header.format == 4:
					self._character_map = \
						self._get_character_map_format4(offset)
					break
		return self._character_map

	def _get_character_map_format4(self, offset):
		# This is absolutely, without question, the *worst* file
		# format ever.  Whoever the fuckwit is that thought this up is
		# a fuckwit.
		header = _read_cmap_format4Header(self._data, offset)
<<<<<<< HEAD
		seg_count = int(header.seg_count_x2 / 2)
=======
		seg_count = header.seg_count_x2 // 2
>>>>>>> 328a142f
		array_size = struct.calcsize('>%dH' % seg_count)
		end_count = self._read_array('>%dH' % seg_count,
			offset + header.size)
		start_count = self._read_array('>%dH' % seg_count,
			offset + header.size + array_size + 2)
		id_delta = self._read_array('>%dh' % seg_count,
			offset + header.size + array_size + 2 + array_size)
		id_range_offset_address = \
			offset + header.size + array_size + 2 + array_size + array_size
		id_range_offset = self._read_array('>%dH' % seg_count,
			id_range_offset_address)
		character_map = {}
		for i in range(0, seg_count):
			if id_range_offset[i] != 0:
				if id_range_offset[i] == 65535:
					continue  # Hack around a dodgy font (babelfish.ttf)
				for c in range(start_count[i], end_count[i] + 1):
					addr = id_range_offset[i] + 2 * (c - start_count[i]) + \
						id_range_offset_address + 2 * i
					g = struct.unpack('>H', self._data[addr:addr + 2])[0]
					if g != 0:
						try :
							character_map[unichr(c)] = (g + id_delta[i]) % 65536
						except Exception as e :
							character_map[chr(c)] = (g + id_delta[i]) % 65536
			else:
				for c in range(start_count[i], end_count[i] + 1):
					g = (c + id_delta[i]) % 65536
					if g != 0:
						try :
							character_map[unichr(c)] = g
						except Exception as e :
							character_map[chr(c)] = g
		return character_map

	def _get_glyph_offset(self, index):
		loca = self._tables['loca']
		if self.header.index_to_loc_format == 1 :
			fmt = ">I" #uint32
			mul = 1
		else:
			fmt = ">H" #uint16
			mul = 2
		size = struct.calcsize(fmt)
		offset = loca.offset + (size * index)
		res = struct.unpack(fmt, self._data[offset:offset + size])[0] * mul
		return res + self._tables["glyf"].offset

	def _read_glyph(self,index):
		g_offset = self._get_glyph_offset(index)
		g_size_table = _read_glyph_size_table.array(self._data,
								g_offset,
								1)[0]
		g_offset += g_size_table.size

		if (g_size_table.numContours == -1):
			glyph = self._read_compound_glyp(g_size_table,g_offset)
		else:
			glyph = self._read_simple_glyp(g_size_table,g_offset)
		return glyph

	def _read_simple_glyp(self,glyph_size,g_offset):
		ON_CURVE = 1
		X_IS_BYTE = 2
		Y_IS_BYTE = 4
		REPEAT = 8
		X_DELTA = 16
		Y_DELTA = 32

		glyph = Glyph()
		glyph.type = "simple"
		glyph.contoursEnd = []
		glyph.points = []
		#glyph.size = glyph_size

		#add contours end
		for i in range(0,glyph_size.numContours):
			ce,g_offset = self._get_data(">H", g_offset)#uint16
			glyph.contoursEnd.append(ce)

		#skip over intructions
		seek,g_offset = self._get_data(">H", g_offset)#uint16
		g_offset += seek

		if (glyph_size.numContours == 0): return

		numPoints = max(glyph.contoursEnd) + 1
		flags = []

		i = 0
		while (i < numPoints):
			flag, g_offset = self._get_data(">B", g_offset)#uint8
			flags.append(flag)
			gp = GlyphPoint()
			gp.ON_CURVE = (flag & ON_CURVE) > 0
			glyph.points.append(gp)

			if (flag & REPEAT) :
				repeat_count,g_offset = self._get_data(">B", g_offset)#uint8
				i += repeat_count
				while (repeat_count > 0):
					flags.append(flag)
					gp = GlyphPoint()
					gp.ON_CURVE = (flag & ON_CURVE) > 0
					glyph.points.append(gp)
					repeat_count-=1
			i += 1

		#c = len(flags)
		#Parse for xValues
		xValue = 0
		for i,f in enumerate(flags):
			if (f & X_IS_BYTE > 0):
				vx,g_offset = self._get_data(">B", g_offset)#uint8
				if (f & X_DELTA) > 0:
					xValue += vx
				else:
					xValue -= vx
			elif (-(f + 1) & X_DELTA) > 0: #??????????  else if ( ~flag & deltaFlag ) -(N+1)
				vx,g_offset = self._get_data(">h", g_offset)#int16
				xValue += vx
			else:
				pass #value unchage
			#Save value
			glyph.points[i].x = xValue

		#Parse for yValues
		yValue = 0
		for i,f in enumerate(flags):
			if (f & Y_IS_BYTE > 0):
				vy,g_offset = self._get_data(">B", g_offset)#uint8
				if (f & Y_DELTA) > 0:
					yValue += vy
				else:
					yValue -= vy
			elif (-(f + 1) & Y_DELTA) > 0: #??????????  else if ( ~flag & deltaFlag )
				vy,g_offset = self._get_data(">h", g_offset)#int16
				yValue += vy
			else:
				pass #value unchage
			#Save value
			glyph.points[i].y = yValue
		return glyph

	def _get_data(self, fmt, g_offset):
		size = struct.calcsize(fmt)
		data = struct.unpack(fmt, self._data[g_offset:g_offset + size])[0]
		g_offset += size
		return data,g_offset

	def _read_compound_glyp(self,glyph_size,g_offset):
		#FIXME:implements extraction of data for complex glyph
		ARG_1_AND_2_ARE_WORDS    = 1
		ARGS_ARE_XY_VALUES       = 2
		ROUND_XY_TO_GRID         = 4
		WE_HAVE_A_SCALE          = 8
		RESERVED                 = 16
		MORE_COMPONENTS          = 32
		WE_HAVE_AN_X_AND_Y_SCALE = 64
		WE_HAVE_A_TWO_BY_TWO     = 128
		WE_HAVE_INSTRUCTIONS     = 256
		USE_MY_METRICS           = 512
		OVERLAP_COMPONENT        = 1024

		glyph = Glyph()
		glyph.type = "compound"
		glyph.components = []

		flags =  MORE_COMPONENTS
		while flags & MORE_COMPONENTS:
			flags,g_offset = self._get_data(">H", g_offset)#uint16

			component = GlyphComponent()
			component.glyphIndex,g_offset = self._get_data(">H", g_offset)#uint16

			arg1 = 0
			arg2 = 0
			if ( flags &  ARG_1_AND_2_ARE_WORDS ):
				arg1,g_offset = self._get_data(">H", g_offset)#uint16
				arg2,g_offset = self._get_data(">H", g_offset)#uint16
			else:
				arg1,g_offset = self._get_data(">B", g_offset)#uint8
				arg2,g_offset = self._get_data(">B", g_offset)#uint8

			if ( flags & ARGS_ARE_XY_VALUES ):
				component.e = arg1
				component.f = arg2
			else:
				component.destPointIndex = arg1
				component.srcPointIndex = arg2

			if ( flags & WE_HAVE_A_SCALE ):
				component.a,g_offset = self.get2Dot14(g_offset)
				component.d = component.a
			elif( flags & WE_HAVE_AN_X_AND_Y_SCALE ):
				component.a,g_offset = self.get2Dot14(g_offset)
				component.d,g_offset = self.get2Dot14(g_offset)
			elif( flags & WE_HAVE_A_TWO_BY_TWO ):
				component.a,g_offset = self.get2Dot14(g_offset)
				component.b,g_offset = self.get2Dot14(g_offset)
				component.c,g_offset = self.get2Dot14(g_offset)
				component.d,g_offset = self.get2Dot14(g_offset)

			#add component
			glyph.components.append(component)

			if ( flags & WE_HAVE_INSTRUCTIONS ):
				seek,g_offset = self._get_data(">H", g_offset)#uint16
				g_offset += seek

		#Create glyph points
		ceOffset = 0
		for component in glyph.components:
#			print component.glyphIndex
			subGlyph = self._read_glyph(component.glyphIndex)
			#apply transformation to points
			#FIX ME: not all transformations (es. scale) are applied correctly
			for p in subGlyph.points:
				tp = GlyphPoint(p.x,p.y)
				tp.ON_CURVE = p.ON_CURVE
				tp.x += component.e
				tp.y += component.f
				glyph.points.append(tp)
			#append contours ends
			for ce in subGlyph.contoursEnd:
				glyph.contoursEnd.append(ceOffset+ce)
			ceOffset += len(subGlyph.points)
		return glyph


	def get2Dot14(self,g_offset):
		v,g_offset = self._get_data(">h", g_offset)#int16
		return v / (1 << 14),g_offset

	def get_glyph_vector(self,index):
		"""
		return glyph data as original vector form
		"""
		if not self._glyph_vectors:
			self._glyph_vectors = {}
		if not index in self._glyph_vectors:
			self._glyph_vectors[index] = self._read_glyph(index)
		return self._glyph_vectors[index]

	def get_glyph_contours(self,index,closed):
		"""
		get glyph vector data and convert to list of contours
		"""
		gv = self.get_glyph_vector(index)
		if(not gv):return

		#splits contours
		contours = []
		c = 0
		newContour = []
		for i,p in enumerate(gv.points):
			newContour.append(p)
			if (i == gv.contoursEnd[c]):
				c += 1
				newContour.append(newContour[0])#add first point
				contours.append(newContour)#add contour to list
				newContour = []

		#add virtual ON point if double OFF sequence is encounter (from cubic to quadratic curve)
		normContours = []
		for cont in contours:
			newCont = []
			p_prec = cont[0]
			for p in cont:
				if (not p.ON_CURVE) and (not p_prec.ON_CURVE):
					newP = GlyphPoint()
					newP.x = (p.x + p_prec.x) / 2.0
					newP.y = (p.y + p_prec.y) / 2.0
					newP.ON_CURVE = True
					newCont.append(newP)
				newCont.append(p)
				p_prec = p

			#make all lines
			normContLine = []
			i = 0
			while (i < len(newCont) - 1):
				#This is a straight line (ON-ON)
				if newCont[i].ON_CURVE and newCont[i + 1].ON_CURVE:
					normContLine.append(GlyphPoint(newCont[i].x,newCont[i].y))
					i+=1
					continue
				#This is a beizer quadratic curve (ON.OFF.ON)
				if newCont[i].ON_CURVE and not newCont[i + 1].ON_CURVE:
					lp = []
					t = 0
					while (t <= 1):
						newP = self.approx_quadratic_bez(newCont[i],newCont[i + 1],newCont[i + 2],t)
						lp.append(newP)
						t += 0.250
					for p in lp:
						normContLine.append(GlyphPoint(p.x,p.y))
					i+=2
					continue
			if (closed):
				normContLine.append(GlyphPoint(newCont[-1].x,newCont[-1].y))

			#add normalized contour to all contours
			normContours.append(normContLine)

		#From inside to outside
		normContours.reverse()
		return normContours

	#Casteljau's Algorithm
	def approx_quadratic_bez(self,  p1, p2, p3, t):
		#p1 = start point
		#p2 = control point
		#p3 = end point
		# Vector addition of P0+P1
		q0_x, q0_y = ((1 - t) * p1.x + t * p2.x,
						(1 - t) * p1.y + t * p2.y)
		q1_x, q1_y = ((1 - t) * p2.x + t * p3.x,
						(1 - t) * p2.y + t * p3.y)
		b_x, b_y = ((1 - t) * q0_x + t * q1_x, (1 - t) * q0_y + t * q1_y)
		nP = GlyphPoint(b_x,b_y)
		return nP

	def _read_array(self, format, offset):
		size = struct.calcsize(format)
		return struct.unpack(format, self._data[offset:offset + size])

	def close(self):
		"""Close the font file.

		This is a good idea, since the entire file is memory mapped in
		until this method is called.  After closing cannot rely on the
		``get_*`` methods.
		"""

		self._data.close()
		os.close(self._fileno)


def _read_table(*entries):
	""" Generic table constructor used for table formats listed at
	end of file."""
	fmt = '>'
	names = []
	for entry in entries:
		name, type = entry.split(':')
		names.append(name)
		fmt += type
	class _table_class:
		size = struct.calcsize(fmt)
		def __init__(self, data, offset):
			items = struct.unpack(fmt, data[offset:offset + self.size])
			self.pairs = list(zip(names, items))
			for name, value in self.pairs:
				if isinstance(value, bytes):
					value = value.decode()
				setattr(self, name, value)

		def __repr__(self):
			s = '{' + ', '.join(['%s = %s' % (name, value) \
								  for name, value in self.pairs]) + '}'
			return s

		@staticmethod
		def array(data, offset, count):
			tables = []
			for i in range(count):
				tables.append(_table_class(data, offset))
				offset += _table_class.size
			return tables
	return _table_class


# Table formats (see references)
_read_offset_table = _read_table('scalertype:I',
			'num_tables:H',
			'search_range:H',
			'entry_selector:H',
			'range_shift:H')

_read_table_directory_entry = _read_table('tag:4s',
				'check_sum:I',
				'offset:I',
				'length:I')
_read_head_table = _read_table('version:i',
			'font_revision:i',
			'check_sum_adjustment:L',
			'magic_number:L',
			'flags:H',
			'units_per_em:H',
			'created:Q',
			'modified:Q',
			'x_min:h',
			'y_min:h',
			'x_max:h',
			'y_max:h',
			'mac_style:H',
			'lowest_rec_p_pEM:H',
			'font_direction_hint:h',
			'index_to_loc_format:h',
			'glyph_data_format:h')

_read_OS2_table = _read_table('version:H',
			'x_avg_char_width:h',
			'us_weight_class:H',
			'us_width_class:H',
			'fs_type:H',
			'y_subscript_x_size:h',
			'y_subscript_y_size:h',
			'y_subscript_x_offset:h',
			'y_subscript_y_offset:h',
			'y_superscript_x_size:h',
			'y_superscript_y_size:h',
			'y_superscript_x_offset:h',
			'y_superscript_y_offset:h',
			'y_strikeout_size:h',
			'y_strikeout_position:h',
			's_family_class:h',
			'panose1:B',
			'panose2:B',
			'panose3:B',
			'panose4:B',
			'panose5:B',
			'panose6:B',
			'panose7:B',
			'panose8:B',
			'panose9:B',
			'panose10:B',
			'ul_unicode_range1:L',
			'ul_unicode_range2:L',
			'ul_unicode_range3:L',
			'ul_unicode_range4:L',
			'ach_vend_id:I',
			'fs_selection:H',
			'us_first_char_index:H',
			'us_last_char_index:H',
			's_typo_ascender:h',
			's_typo_descender:h',
			's_typo_line_gap:h',
			'us_win_ascent:H',
			'us_win_descent:H',
			'ul_code_page_range1:L',
			'ul_code_page_range2:L',
			'sx_height:h',
			's_cap_height:h',
			'us_default_char:H',
			'us_break_char:H',
			'us_max_context:H')

_read_kern_header_table = _read_table('version_num:H',
								'n_tables:H')

_read_kern_subtable_header = _read_table('version:H',
								   'length:H',
								   'coverage:H')
_read_kern_subtable_header.horizontal_mask = 0x1
_read_kern_subtable_header.minimum_mask = 0x2
_read_kern_subtable_header.perpendicular_mask = 0x4
_read_kern_subtable_header.override_mask = 0x5
_read_kern_subtable_header.format_mask = 0xf0

_read_kern_subtable_format0 = _read_table('n_pairs:H',
					'search_range:H',
					'entry_selector:H',
					'range_shift:H')
_read_kern_subtable_format0Pair = _read_table('left:H',
						'right:H',
						'value:h')

_read_cmap_header = _read_table('version:H',
				   'num_tables:H')

_read_cmap_encoding_record = _read_table('platform_id:H',
					'encoding_id:H',
					'offset:L')

_read_cmap_format_header = _read_table('format:H',
					 'length:H')
_read_cmap_format4Header = _read_table('format:H',
					'length:H',
					'language:H',
					'seg_count_x2:H',
					'search_range:H',
					'entry_selector:H',
					'range_shift:H')

_read_horizontal_header = _read_table('version:i',
					'Advance:h',
					'Descender:h',
					'LineGap:h',
					'advance_width_max:H',
					'min_left_side_bearing:h',
					'min_right_side_bearing:h',
					'x_max_extent:h',
					'caret_slope_rise:h',
					'caret_slope_run:h',
					'caret_offset:h',
					'reserved1:h',
					'reserved2:h',
					'reserved3:h',
					'reserved4:h',
					'metric_data_format:h',
					'number_of_h_metrics:H')

_read_long_hor_metric = _read_table('advance_width:H',
				  'lsb:h')

_read_naming_table = _read_table('format:H',
				 'count:H',
				 'string_offset:H')

_read_name_record = _read_table('platform_id:H',
				'encoding_id:H',
				'language_id:H',
				'name_id:H',
				'length:H',
				'offset:H')

_read_glyph_size_table = _read_table('numContours:h',
				'xMin:h',
				'yMin:h',
				'xMax:h',
				'yMax:h')


class Glyph:
	def __init__(self):
		self.type = ""
		self.contoursEnd = []
		self.points = []


class GlyphPoint:
	def __init__(self ,x=0.0 , y=0.0):
		self.ON_CURVE = False
		self.x = x
		self.y = y


class GlyphComponent:
	def __init__(self ):
		self.glyphIndex = 0
		#
		destPointIndex = 0
		srcPointIndex = 0
		#Matrix
		self.a = 1
		self.b = 0
		self.c = 0
		self.d = 1
		self.e = 0
		self.f = 0<|MERGE_RESOLUTION|>--- conflicted
+++ resolved
@@ -139,7 +139,7 @@
 		self._tables = {}
 		for table in _read_table_directory_entry.array(self._data,
 			offsets.size, offsets.num_tables):
-			self._tables[table.tag.decode("utf-8")] = table
+			self._tables[table.tag] = table
 		self._names = None
 		self._horizontal_metrics = None
 		self._character_advances = None
@@ -418,11 +418,7 @@
 		# format ever.  Whoever the fuckwit is that thought this up is
 		# a fuckwit.
 		header = _read_cmap_format4Header(self._data, offset)
-<<<<<<< HEAD
-		seg_count = int(header.seg_count_x2 / 2)
-=======
 		seg_count = header.seg_count_x2 // 2
->>>>>>> 328a142f
 		array_size = struct.calcsize('>%dH' % seg_count)
 		end_count = self._read_array('>%dH' % seg_count,
 			offset + header.size)
@@ -775,7 +771,7 @@
 		size = struct.calcsize(fmt)
 		def __init__(self, data, offset):
 			items = struct.unpack(fmt, data[offset:offset + self.size])
-			self.pairs = list(zip(names, items))
+			self.pairs = zip(names, items)
 			for name, value in self.pairs:
 				if isinstance(value, bytes):
 					value = value.decode()
